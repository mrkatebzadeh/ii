# Customize to fit your system
VERSION = 1.8

# paths
<<<<<<< HEAD
PREFIX   = /usr/local
BINDIR   = ${PREFIX}/bin
MANDIR   = ${PREFIX}/share/man
MAN1DIR  = ${MANDIR}/man1
DOCDIR   = ${PREFIX}/share/doc/ii

# includes and libs
INCLUDES =
LIBS     =

# compiler
CC       = cc

# debug
#CFLAGS  = -g -O0 -pedantic -Wall ${INCLUDES} -DVERSION=\"${VERSION}\" \
#	-std=c99 -D_DEFAULT_SOURCE
#LDFLAGS = ${LIBS}

# release
CFLAGS   = -Os ${INCLUDES} -DVERSION=\"${VERSION}\" -std=c99 -D_DEFAULT_SOURCE
LDFLAGS  = -s ${LIBS}
=======
PREFIX    = /usr/local
MANPREFIX = ${PREFIX}/share/man
DOCPREFIX = ${PREFIX}/share/doc

# on systems which provide strlcpy(3),
# remove NEED_STRLCPY from CFLAGS and
# remove strlcpy.o from LIBS
CFLAGS   = -DNEED_STRLCPY -Os
LDFLAGS  = -s
LIBS     = strlcpy.o
>>>>>>> b25423f7
<|MERGE_RESOLUTION|>--- conflicted
+++ resolved
@@ -2,29 +2,6 @@
 VERSION = 1.8
 
 # paths
-<<<<<<< HEAD
-PREFIX   = /usr/local
-BINDIR   = ${PREFIX}/bin
-MANDIR   = ${PREFIX}/share/man
-MAN1DIR  = ${MANDIR}/man1
-DOCDIR   = ${PREFIX}/share/doc/ii
-
-# includes and libs
-INCLUDES =
-LIBS     =
-
-# compiler
-CC       = cc
-
-# debug
-#CFLAGS  = -g -O0 -pedantic -Wall ${INCLUDES} -DVERSION=\"${VERSION}\" \
-#	-std=c99 -D_DEFAULT_SOURCE
-#LDFLAGS = ${LIBS}
-
-# release
-CFLAGS   = -Os ${INCLUDES} -DVERSION=\"${VERSION}\" -std=c99 -D_DEFAULT_SOURCE
-LDFLAGS  = -s ${LIBS}
-=======
 PREFIX    = /usr/local
 MANPREFIX = ${PREFIX}/share/man
 DOCPREFIX = ${PREFIX}/share/doc
@@ -35,4 +12,3 @@
 CFLAGS   = -DNEED_STRLCPY -Os
 LDFLAGS  = -s
 LIBS     = strlcpy.o
->>>>>>> b25423f7
